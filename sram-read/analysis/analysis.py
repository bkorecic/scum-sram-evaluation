import numpy as np
import logging
import itertools
import matplotlib.pyplot as plt
import pathlib
from scipy.signal import correlate
from scipy.stats import binom
from utils import Result, hamming_distance, numpy_data_dir
from matplotlib.ticker import PercentFormatter


def bit_error_rate(results: list[Result], **kwargs):
    """
    Given a list of results, calculate metrics related to the bit error rate.

    The calculation is done as follows: the first result is chosen
    as the nominal data, then the hamming distance is calculated
    between all the other results and the nominal data. The output
    is the average, divided by the amount of bits.

    results -- list of results to analyse the BER. Must have at least 2
    """
    if len(results) < 1001:
        logging.error("Need at least 1001 results to analyse error rates.")
        return

    chip_id = kwargs.get('chip_id', 'unknown')

    n_bits = results[0].data.size
    nominal_data = results[0].data
    results = results[1:1+1000]

    hds = np.empty(len(results))  # Hamming distances
    avg_hd = 0.0
    min_hd = np.inf
    max_hd = -np.inf
    for i in range(len(results)):
        # Calculate hamming distance between
        # each vector and the nominal vector
        hds[i] = hamming_distance(nominal_data, results[i].data)
        min_hd = min(min_hd, hds[i])
        max_hd = max(max_hd, hds[i])
        avg_hd += hds[i]

    # Get average hamming distance
    avg_hd /= len(results)

    # Divide by amount of bits to get BER percentage
    ber = avg_hd / n_bits
    error_rates = np.round(hds / n_bits, 4)
    logging.info(f'Chip {chip_id}:')
    logging.info(f'\tAverage BER (bit error rate): {ber:.2%}')
    logging.info(f'\tMinimum BER (bit error rate): {min_hd / n_bits:.2%}')
    logging.info(f'\tMaximum BER (bit error rate): {max_hd / n_bits:.2%}')

    unique, counts = np.unique(error_rates, return_counts=True)
    plt.plot(unique, counts, label=chip_id)
    # plt.title('Frequency of bit error rates')
    # Label the axes
    plt.xlabel('BER (%)')
    plt.ylabel('Frequency')
    plt.legend()
    # Add percentage sign to x axis
    plt.gca().xaxis.set_major_formatter(PercentFormatter(xmax=1.0, decimals=2))


def autocorrelation(results: list[Result], **kwargs):
    """
    Given a list of results, calculate the autocorrelation.

    The calculation is done with the scipy.signal.correlate method.

    results -- list of results to analyse the autocorrelation.
               Only the first one will be used.
    """
    chip_id = kwargs.get('chip_id', 'unknown')
    data = results[0].data.astype(np.int8)
    n = len(data)
    data[data == 0] = -1  # Replace 0s with -1s
    data = data.astype(np.float64)
    autocorr = correlate(data, data, mode='full', method='fft')
    autocorr /= n

    # Spotting the max correlation value at lag = -512 and lag = 512
    print(f'Chip {chip_id}:')
    print(f'\tCorrelation at lag -511 : {autocorr[450046]}')
    print(f'\tCorrelation at lag -512 : {autocorr[450047]}')
    print(f'\tCorrelation at lag -513 : {autocorr[450048]}')
    print(f'\tCorrelation at lag 512 : {autocorr[451071]}')

    time_axis = np.arange(-len(data)+1, len(data))
    plt.scatter(time_axis, autocorr, marker='.')
    plt.title(f'Autocorrelation for {chip_id}')
    plt.xlabel('Lag')
    plt.ylabel('Correlation')
    plt.tight_layout()
    plt.show()

    # Derive the highest three autocorrelation values and their corresponding lag values
    # takes too much time
    # top3_ind = np.argpartition(autocorr, -3)[-3:]
    # print('test')
    # print(f'test: {top3_ind}')
    # top3_val = autocorr[top3_ind]
    # top3_lag = time_axis[top3_ind]
    # print(f'Maximum autocorrelation values: {top3_val}:')
    # print(f'Their indices: {top3_lag}')

    return None


def fractional_hamming_weight(results: list[Result], **kwargs):
    """
    Given a list of results, calculate the fractional hamming weight.

    The calculation is done as follows: the fractional hamming weight is
    calculated for all the (first 1000) results as the average bit value,
    and then the average between all of them is calculated.
    """
    if len(results) < 1001:
        logging.error("Need at least 1001 results to analyse "
                      "fractional hamming weight.")
        return

    results = results[:1000]
    chip_id = kwargs.get('chip_id', 'unknown')
    n_bits = results[0].data.size

    avg_fhw = 0.0
    for result in results:
        avg_fhw += np.mean(result.data)
    avg_fhw /= len(results)

    logging.info(f'Fractional hamming weight for chip {chip_id}: {avg_fhw:.6f}')

    # Parameters for the binomial distribution
    n = n_bits
    p = 0.5

    chip_index = kwargs.get('chip_index')

    if chip_index == 0:  # Only plot the binomial distribution once
        x_values = np.arange(0, n)

        # Calculate the binomial PMF
        binomial_pmf = binom.pmf(x_values, n, p)

        # Plot the normalized binomial distribution
        plt.plot(x_values / n, binomial_pmf, label='Binomial Distribution')

    # plt.title('Mean of Start-up Values of All SRAM Cells')
    plt.xlabel('Mean')
    plt.ylabel('Probability of Occurence')
    plt.xticks(np.arange(0.45, 0.6, 0.01))
    plt.xlim(0.48, 0.52)

    # Plot the average fractional hamming weight
    plt.scatter([avg_fhw], [binom.pmf(int(avg_fhw*n), n, p)],
                label=chip_id)

    plt.legend()


def calculate_frequencies(results: list[Result], **kwargs):
    """
    Calculate the frequency of 1 in each bit position for all the given chips
    and store it in numpy files.
    """
    chip_id = kwargs.get('chip_id', 'unknown')
    results = results[:1000]  # Use first 1000 results
    n_bits = results[0].data.size
    bit_freq_1 = np.zeros(n_bits)  # Frequency of 1 in each bit position
    for result in results:
        for i in range(n_bits):
            bit_freq_1[i] += result.data[i]
    filename = f'bit_freq_1_{chip_id}.npy'
    np.save(pathlib.Path(numpy_data_dir / filename), bit_freq_1)
    logging.info(f'Saved bit frequencies for chip {chip_id} to {filename}')


def stability(results: list[Result], **kwargs):
    if len(results) < 1000:
        logging.error("Need at least 1000 results to analyse stability.")
        return
    results = results[:1000]
    n_bits = results[0].data.size

    chip_id = kwargs.get('chip_id', 'unknown')
    # Load bit_freq_1 from numpy file
    try:
        bit_freq_1 = np.load(
            pathlib.Path(numpy_data_dir / f'bit_freq_1_{chip_id}.npy'))
    except OSError as e:
        logging.error(f'Could not load bit_freq_1_{chip_id}.npy: {e}')
        return

    stable_bits = 0
    stability = np.empty(n_bits, dtype=np.float64)
    for i in range(n_bits):
        freq_1 = bit_freq_1[i]
        freq_0 = len(results) - freq_1
        if min(freq_1, freq_0) == 0:
            stable_bits += 1
        stability[i] = freq_1 / len(results)

    logging.info(f'Stable bits for chip {chip_id}: {stable_bits}/{n_bits}')

    plot_height = 50
    plot_width = 100
    bits_to_plot = plot_height * plot_width

    heat_matrix = np.reshape(stability[:bits_to_plot],
                             (plot_height, plot_width))

    plt.imshow(heat_matrix, cmap='RdBu',
               interpolation='nearest',
               vmin=0, vmax=0.5)

    # Disable x and y axis ticks
    plt.xticks([])
    plt.yticks([])

    # Colorbar
    plt.colorbar(location='bottom', pad=0.05)


def inter_chip_hamming_distance(all_results):
    avg = 0.0
    min_fhd = np.inf
    max_fhd = -np.inf
    for results_1, results_2 in itertools.combinations(all_results.values(),
                                                       r=2):
        d1 = results_1[0].data
        d2 = results_2[0].data
        n_bits = d1.size
        # Calculate fractional hamming distance
        fhd = hamming_distance(d1, d2) / n_bits
        min_fhd = min(min_fhd, fhd)
        max_fhd = max(max_fhd, fhd)
        avg += fhd
    n = len(all_results)
    avg /= n * (n - 1) // 2
<<<<<<< HEAD
    logging.info('Inter-chip fractional hamming distance:')
    logging.info(f'\tAverage: {avg:.6f}')
    logging.info(f'\tMinimum: {min_fhd:.6f}')
    logging.info(f'\tMaximum: {max_fhd:.6f}')
=======
    print('Inter-chip fractional hamming distance:')
    print(f'\tAverage: {avg:.6f}')
    print(f'\tMinimum: {min_fhd:.6f}')
    print(f'\tMaximum: {max_fhd:.6f}')


def inter_chip_min_entropy(all_results):
    avg = 0.0
    n_bits = list(all_results.values())[0][0].data.size
    n_chips = len(all_results.values())
    # frequency of occurence of 1 at different positions
    freq_1 = np.zeros(n_bits)
    for results in all_results.values():
        freq_1 = np.add(freq_1, results[0].data)
    prob_1 = freq_1 / n_chips

    for bit_prob_1 in prob_1:
        avg += -np.log2(max(bit_prob_1, 1-bit_prob_1))
    avg /= n_bits
    print(f'Inter-chip min. entropy: {avg}')
>>>>>>> ab506d86
<|MERGE_RESOLUTION|>--- conflicted
+++ resolved
@@ -240,16 +240,10 @@
         avg += fhd
     n = len(all_results)
     avg /= n * (n - 1) // 2
-<<<<<<< HEAD
     logging.info('Inter-chip fractional hamming distance:')
     logging.info(f'\tAverage: {avg:.6f}')
     logging.info(f'\tMinimum: {min_fhd:.6f}')
     logging.info(f'\tMaximum: {max_fhd:.6f}')
-=======
-    print('Inter-chip fractional hamming distance:')
-    print(f'\tAverage: {avg:.6f}')
-    print(f'\tMinimum: {min_fhd:.6f}')
-    print(f'\tMaximum: {max_fhd:.6f}')
 
 
 def inter_chip_min_entropy(all_results):
@@ -265,5 +259,4 @@
     for bit_prob_1 in prob_1:
         avg += -np.log2(max(bit_prob_1, 1-bit_prob_1))
     avg /= n_bits
-    print(f'Inter-chip min. entropy: {avg}')
->>>>>>> ab506d86
+    print(f'Inter-chip min. entropy: {avg}')