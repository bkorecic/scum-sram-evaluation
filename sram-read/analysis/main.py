import questionary
import matplotlib.pyplot as plt
from utils import get_files, read_results
from analysis import (bit_error_rate,
                      autocorrelation,
                      fractional_hamming_weight,
                      inter_chip_hamming_distance,
                      stability,
<<<<<<< HEAD
                      calculate_frequencies)
=======
                      inter_chip_min_entropy)
>>>>>>> ab506d86


class AnalysisFunction:
    def __init__(self, fun, inter=False):
        self.fun = fun
        self.inter = inter


ANALYSIS_FUNCTIONS = {
    "Autocorrelation (plot+data)": AnalysisFunction(autocorrelation),
    "Error rate analysis (plot+data)": AnalysisFunction(bit_error_rate),
    "Fractional Hamming Weight (plot+data)": AnalysisFunction(fractional_hamming_weight),
    "Inter-chip hamming distance": AnalysisFunction(inter_chip_hamming_distance, inter=True),
<<<<<<< HEAD
    "Calculate frequencies": AnalysisFunction(calculate_frequencies),
    "Cell stability (heatmap plot+data), requires frequencies": AnalysisFunction(stability)
=======
    "Cell stability (heatmap plot)": AnalysisFunction(stability),
    "Inter-Chip min. entropy (data)": AnalysisFunction(inter_chip_min_entropy, inter=True)
>>>>>>> ab506d86
}


def main():
    """
    Entry point. Get the files, read the results and run the functions.
    """
    all_files = get_files()

    chips_to_evaluate = questionary.checkbox(
        "Select the chips to evaluate",
        choices=all_files.keys()
    ).ask()

    functions_to_run = questionary.checkbox(
        "Select the functions to run",
        choices=ANALYSIS_FUNCTIONS.keys()
    ).ask()

    all_results = {chip_id: read_results(all_files[chip_id])
                   for chip_id in chips_to_evaluate}

    for fun_name in functions_to_run:
        fun = ANALYSIS_FUNCTIONS[fun_name]
        if fun.inter:
            fun.fun(all_results)
        else:
            for i, chip_id in enumerate(chips_to_evaluate):
                fun.fun(all_results[chip_id], chip_id=chip_id, chip_index=i)
        plt.show()


if __name__ == "__main__":
    main()<|MERGE_RESOLUTION|>--- conflicted
+++ resolved
@@ -6,11 +6,8 @@
                       fractional_hamming_weight,
                       inter_chip_hamming_distance,
                       stability,
-<<<<<<< HEAD
+                      inter_chip_min_entropy,
                       calculate_frequencies)
-=======
-                      inter_chip_min_entropy)
->>>>>>> ab506d86
 
 
 class AnalysisFunction:
@@ -24,13 +21,9 @@
     "Error rate analysis (plot+data)": AnalysisFunction(bit_error_rate),
     "Fractional Hamming Weight (plot+data)": AnalysisFunction(fractional_hamming_weight),
     "Inter-chip hamming distance": AnalysisFunction(inter_chip_hamming_distance, inter=True),
-<<<<<<< HEAD
     "Calculate frequencies": AnalysisFunction(calculate_frequencies),
-    "Cell stability (heatmap plot+data), requires frequencies": AnalysisFunction(stability)
-=======
-    "Cell stability (heatmap plot)": AnalysisFunction(stability),
+    "Cell stability (heatmap plot+data), requires frequencies": AnalysisFunction(stability),
     "Inter-Chip min. entropy (data)": AnalysisFunction(inter_chip_min_entropy, inter=True)
->>>>>>> ab506d86
 }
 
 
@@ -64,4 +57,4 @@
 
 
 if __name__ == "__main__":
-    main()+    main()
